--- conflicted
+++ resolved
@@ -301,18 +301,13 @@
             if (!isset($column['column'])) {
                 continue;
             }
-<<<<<<< HEAD
-
-            $columnName = $column['column'];
-            $data[$columnName] = $this->$methodName();
-=======
             $methodName = StringHelper::camel('get' . $propertyName);
             if (!\method_exists($this, $methodName)) {
                 continue;
             }
-          
-            $data[$column['column']] = $this->$methodName();
->>>>>>> 94b6fe4a
+
+            $columnName = $column['column'];
+            $data[$columnName] = $this->$methodName();
         }
 
         return $data;
