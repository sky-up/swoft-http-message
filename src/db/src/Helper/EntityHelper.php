<?php
/**
 * This file is part of Swoft.
 *
 * @link     https://swoft.org
 * @document https://doc.swoft.org
 * @contact  group@swoft.org
 * @license  https://github.com/swoft-cloud/swoft/blob/master/LICENSE
 */
namespace Swoft\Db\Helper;

use Swoft\Db\Bean\Collector\EntityCollector;
use Swoft\Db\Exception\DbException;
use Swoft\Db\Types;
use Swoft\Helper\StringHelper;

/**
 * EntityHelper
 */
class EntityHelper
{
    /**
     * @param array  $result
     * @param string $className
     *
     * @return array
     */
    public static function listToEntity(array $result, string $className): array
    {
        $entities = [];
        foreach ($result as $data) {
            if (!\is_array($data)) {
                continue;
            }
            $entities[] = self::arrayToEntity($data, $className);
        }

        return $entities;
    }

    /**
     * @param array  $data
     * @param string $className
     *
     * @return object
     */
    public static function arrayToEntity(array $data, string $className)
    {
        $attrs    = [];
        $object   = new $className();
        $entities = EntityCollector::getCollector();

        foreach ($data as $col => $value) {
            if (!isset($entities[$className]['column'][$col])) {
                continue;
            }

            $field        = $entities[$className]['column'][$col];
            $setterMethod = StringHelper::camel('set_' . $field);
            
            $type  = $entities[$className]['field'][$field]['type'];
            $value = self::trasferTypes($type, $value);

<<<<<<< HEAD
            if (\method_exists($object, $setterMethod)) {
                $attrs[$field] = $value;
=======
            if (method_exists($object, $setterMethod)) {
                $attrs[$col] = $value;
>>>>>>> 270f2e83
                $object->$setterMethod($value);
            }
        }
        if (\method_exists($object, 'setAttrs')) {
            $object->setAttrs($attrs);
        }

        return $object;
    }

    /**
     * @param $type
     * @param $value
     *
     * @return bool|float|int|string
     */
    public static function trasferTypes($type, $value)
    {
        if ($type === Types::INT || $type === Types::NUMBER) {
            $value = (int)$value;
        } elseif ($type === Types::STRING) {
            $value = null === $value ? null : (string)$value;
        } elseif ($type === Types::BOOLEAN) {
            $value = (bool)$value;
        } elseif ($type === Types::FLOAT) {
            $value = (float)$value;
        }

        return $value;
    }

    /**
     * @param mixed  $key
     * @param mixed  $value
     * @param string $type
     *
     * @throws DbException
     *
     * @return array
     */
    public static function transferParameter($key, $value, $type): array
    {
        if (!\is_int($key) && !\is_string($key)) {
            throw new DbException('Key must to be int Or string! ');
        }
        $key = self::formatParamsKey($key);

        // 参数值类型转换
        if ($type !== null) {
            $value = self::trasferTypes($type, $value);
        }

        return [$key, $value];
    }

    /**
     * @param mixed $key
     *
     * @return string
     */
    private static function formatParamsKey($key): string
    {
        if (\is_string($key) && \strpos($key, ':') === false) {
            return ':' . $key;
        }

        return $key;
    }
}<|MERGE_RESOLUTION|>--- conflicted
+++ resolved
@@ -61,13 +61,9 @@
             $type  = $entities[$className]['field'][$field]['type'];
             $value = self::trasferTypes($type, $value);
 
-<<<<<<< HEAD
             if (\method_exists($object, $setterMethod)) {
-                $attrs[$field] = $value;
-=======
-            if (method_exists($object, $setterMethod)) {
                 $attrs[$col] = $value;
->>>>>>> 270f2e83
+
                 $object->$setterMethod($value);
             }
         }
