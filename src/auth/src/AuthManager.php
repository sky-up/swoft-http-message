--- conflicted
+++ resolved
@@ -121,11 +121,7 @@
         if ($this->cacheEnable === true) {
             try {
                 $this->getCacheClient()->set(
-<<<<<<< HEAD
                     $this->getCacheKey($session->getIdentity(), $session->getExtendedData()),
-=======
-                    $this->getCacheKey($result->getIdentity(), $result->getExtendedData()),
->>>>>>> 453ba307
                     $session->getToken(),
                     $session->getExpirationTime()
                 );
@@ -142,13 +138,8 @@
         if (empty($extendedData)) {
             return $this->prefix . $identity;
         }
-<<<<<<< HEAD
         $str = json_encode($extendedData);
-
         return $this->prefix . $identity . '.' . md5($str);
-=======
-        return $this->prefix . $identity . (string)$extendedData[0];
->>>>>>> 453ba307
     }
 
     /**
